import { EventSourceInput } from "@fullcalendar/core";
import { request } from "obsidian";
import { Err, FCError, ICalSource, Ok, Result } from "src/types";
import { IcalExpander } from "vendor/fullcalendar-ical/ical-expander/IcalExpander";
import {
	expandICalEvents,
	makeICalExpander,
} from "vendor/fullcalendar-ical/icalendar";
import { EventSource } from "./EventSource";
import { getColors } from "./util";

export class IcsSource extends EventSource {
	info: ICalSource;
	constructor(info: ICalSource) {
		super();
		this.info = info;
	}

	async toApi(): Promise<Result<EventSourceInput>> {
		let url = this.info.url;
		if (url.startsWith("webcal")) {
			url = "https" + url.slice("webcal".length);
		}
		let expander: IcalExpander | null = null;
		const getExpander = async (): Promise<Result<IcalExpander>> => {
			if (expander !== null) {
				return Ok(expander);
			}
			try {
				let text = await request({
					url: url,
					method: "GET",
				});
				expander = makeICalExpander(text);
				return Ok(expander);
			} catch (e) {
				console.error(`Error loading calendar from ${url}`);
				console.error(e);
				return Err(
					`There was an error loading a calendar. Check the console for full details.`
				);
			}
		};
		return Ok({
			events: async function ({ start, end }) {
				const ical = await getExpander();
				if (!ical.ok) {
					throw new Error(
						"Could not get calendar: " + ical.error.message
					);
				}
				const events = expandICalEvents(ical.value, {
					start,
					end,
				});
				return events;
			},
			editable: false,
<<<<<<< HEAD
			textColor: getComputedStyle(document.body).getPropertyValue(
				"--text-on-accent"
			),
			color:
				this.info.color ||
				getComputedStyle(document.body).getPropertyValue(
					"--interactive-accent"
				),
		});
=======
			...getColors(this.info.color),
		};
>>>>>>> c3c2c98a
	}
}<|MERGE_RESOLUTION|>--- conflicted
+++ resolved
@@ -1,6 +1,6 @@
 import { EventSourceInput } from "@fullcalendar/core";
 import { request } from "obsidian";
-import { Err, FCError, ICalSource, Ok, Result } from "src/types";
+import { Err, ICalSource, Ok, Result } from "src/types";
 import { IcalExpander } from "vendor/fullcalendar-ical/ical-expander/IcalExpander";
 import {
 	expandICalEvents,
@@ -56,19 +56,7 @@
 				return events;
 			},
 			editable: false,
-<<<<<<< HEAD
-			textColor: getComputedStyle(document.body).getPropertyValue(
-				"--text-on-accent"
-			),
-			color:
-				this.info.color ||
-				getComputedStyle(document.body).getPropertyValue(
-					"--interactive-accent"
-				),
+			...getColors(this.info.color),
 		});
-=======
-			...getColors(this.info.color),
-		};
->>>>>>> c3c2c98a
 	}
 }