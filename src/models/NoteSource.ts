--- conflicted
+++ resolved
@@ -1,13 +1,10 @@
 import { EventInput, EventSourceInput } from "@fullcalendar/core";
 import { MetadataCache, TFile, TFolder, Vault } from "obsidian";
-import { Err, FCError, LocalCalendarSource, Ok, Result } from "src/types";
+import { Err, LocalCalendarSource, Ok, Result } from "src/types";
 import { NoteEvent } from "./NoteEvent";
 import { EventSource } from "./EventSource";
-<<<<<<< HEAD
 import { getInlineEventsFromFile } from "./InlineNoteSource";
-=======
 import { getColors } from "./util";
->>>>>>> c3c2c98a
 
 export class NoteSource extends EventSource {
 	info: LocalCalendarSource;
@@ -71,23 +68,9 @@
 		if (!events.ok) {
 			return events;
 		}
-<<<<<<< HEAD
 		return Ok({
 			events: events.value,
-			textColor: getComputedStyle(document.body).getPropertyValue(
-				"--text-on-accent"
-			),
-			color:
-				this.info.color ||
-				getComputedStyle(document.body).getPropertyValue(
-					"--interactive-accent"
-				),
+			...getColors(this.info.color),
 		});
-=======
-		return {
-			events,
-			...getColors(this.info.color),
-		};
->>>>>>> c3c2c98a
 	}
 }